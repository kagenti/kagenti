# Global settings
openshift: true

# ------------------------------------------------------------------
#  Control Panel: Enable or disable components here
# ------------------------------------------------------------------
components:
  agentNamespaces:
    enabled: true
  mcpGateway:
    enabled: true
  platformOperator:
    enabled: true
  ui:
    enabled: true
  istio:
    enabled: true  

# Environment variables for secrets - they should be overriden by a .secrets.yaml file
# or by using --set secrets.githubUser="" etc.
secrets:
  githubUser: ""
  githubToken: ""
  openaiApiKey: ""
  slackBotToken: ""
  adminSlackBotToken: ""
  quayUser: ""
  quayToken: ""

common:
  kubectlImage: "quay.io/kubestellar/kubectl:1.30.14"

# ------------------------------------------------------------------
#  Components Configurations
# ------------------------------------------------------------------

# ------------------------------------------------------------------
#  Agents Namespaces
# ------------------------------------------------------------------
agentNamespaces:
- team1
- team2

# ------------------------------------------------------------------
#  UI Configuration
# ------------------------------------------------------------------
ui:
  configmap: kagenti-ui-config
  auth:
    enabled: false
  namespace: kagenti-system
  image: ghcr.io/kagenti/kagenti/ui
  tag: v0.1.0-alpha.7
  hostname: kagenti-ui.localtest.me
  url: http://kagenti-ui.localtest.me:8080

# ------------------------------------------------------------------
#  UI OAuth Secret Creator Configuration
# ------------------------------------------------------------------
uiOAuthSecret:
  image: ghcr.io/kagenti/kagenti/ui-oauth-secret
  tag: latest
  # When true, mount the in-cluster serviceaccount CA 
  # into the ui-oauth-secret job via the SSL_CERT_FILE environment variable.
  # When false, the serviceaccount CA is only for the API server
  # and will usually not validate external OpenShift route certificates.
  useServiceAccountCA: false

# ------------------------------------------------------------------
#  Keycloak Configuration
# ------------------------------------------------------------------
keycloak:
  namespace: keycloak
  adminSecretName: keycloak-initial-admin
  adminUsernameKey: username
  adminPasswordKey: password
  url: http://keycloak.keycloak:8080
  publicUrl: http://keycloak.localtest.me:8080

# ------------------------------------------------------------------
#  Platform Operator Configuration
# ------------------------------------------------------------------
kagenti-platform-operator-chart:
  controllerManager:
    container:
      args:
      - "--leader-elect"
      - "--metrics-bind-address=:8443"
      - "--health-probe-bind-address=:8081"
      - "--webhook-cert-path=/tmp/k8s-webhook-server/serving-certs"
      - "--enable-client-registration=false"
      resources:
        limits:
          memory: 512Mi

# ------------------------------------------------------------------
#  Identity Provider Configuration
# ------------------------------------------------------------------
identity:
  provider: "spire"  # spire or serviceaccount (required)
  # spire: Use SPIRE provider (requires SPIRE to be installed) - DEFAULT
  # serviceaccount: Use Kubernetes ServiceAccount provider (cluster-local only)

# ------------------------------------------------------------------
#  MCP Gateway Configuration
# ------------------------------------------------------------------
<<<<<<< HEAD
# subchart configs
mcp-gateway:
  fullnameOverride: mcp 
  envoyFilter:
    namespace: istio-system
  image:
    tag: v0.2
# main chart configs    
=======
>>>>>>> 7efb270c
mcpGateway:
  namespaces:
    mcpSystem: mcp-system
    gatewaySystem: gateway-system
  # TODO: Investigate why only the hostname 'mcp.127-0-0-1.sslip.io' works for MCP Gateway.
  # Observed behavior: When using this hostname, the MCP Gateway is accessible and functions as expected.
  # Other values tried:  'mcp.localtest.me', and 'mcp.sslip.io' were tested but failed to route traffic correctly.
  # Expected behavior: The MCP Gateway should work with any valid hostname or IP address configured for local development.
  hostname: 'mcp.127-0-0-1.sslip.io'  

# ------------------------------------------------------------------
#  Spiffe/Spire configs
# ------------------------------------------------------------------
spire:
  enabled: true<|MERGE_RESOLUTION|>--- conflicted
+++ resolved
@@ -104,17 +104,6 @@
 # ------------------------------------------------------------------
 #  MCP Gateway Configuration
 # ------------------------------------------------------------------
-<<<<<<< HEAD
-# subchart configs
-mcp-gateway:
-  fullnameOverride: mcp 
-  envoyFilter:
-    namespace: istio-system
-  image:
-    tag: v0.2
-# main chart configs    
-=======
->>>>>>> 7efb270c
 mcpGateway:
   namespaces:
     mcpSystem: mcp-system
