# Kagenti Documentation

This directory contains the official Kagenti project documentation. 

## Getting Started

If you are new to Kagenti, we recommend the following flow to get started with a local Kind cluster. 

1. [Installation Guide](./install.md): Step-by-step instructions to start a Kind cluster and install all prerequisite components
2. [Quickstart Weather Agent](./demos/demo-weather-agent.md): Deploy your first agent. 

Kagenti is built on existing open-source cloud-native technologies. 

- [Architecture Overview](./tech-details.md) gives a high-level look at the existing technologies. 

## Demos and Tutorials

<<<<<<< HEAD
We are developing other demos:

- [Github Issue Agent Demo](./demo-github-issue.md): See this demo to run an agent that can query Github Issues using Github's remote MCP Server. 
  - [Interactive Online Demo](https://red.ht/3WL5Loc): See this demo presented at KubeCon NA 2025 to see the Github Issue example without running it locally. 
- [Slack Authentication Demo](./demo-slack-research-agent.md): See this demo to deploy an agent and a simple MCP Server tool to talk to the Slack API. 
- [Generic Agent Demo](./demo-generic-agent.md): See this demo to deploy a generic agent and two MCP Server tools.
- [File Organizer Agent Demo](./demo-file-organizer-agent.md): See this demo to deploy an agent that can organize files in a cloud storage bucket using a custom MCP Server tool.
- [Image Agent Demo](./demo-image-agent.md): See this demo to deploy an agent and an MCP Server tool to return randomly generated images of various sizes.

=======
For a complete list of available demos and tutorials, see the [Demos Documentation](./demos/README.md).
>>>>>>> 45178a72
## Core Concepts

Through this incubation project, we have identified several core components: 

- [MCP Gateway](./gateway.md) offers a quickstart to using the MCP Gateway. You may also find more information in [our mcp-gateway repo](https://github.com/kagenti/mcp-gateway).
- [Identity and Security](./identity-guide.md) provides deeper overview on the various security tools that help implement zero-trust security from the platform level. 

## Develop with Kagenti

This repo provides a UI to interface with the operator and deployed agents and tools. 

- [Developer's Guide](./dev-guide.md) provides instructions to get started contributing to the Kagenti UI
- [Import your own agent](./new-agent.md) provides instructions to import your own agent via the UI. 

## Community

For additional queries, join [our Discord](https://discord.gg/aJ92dNDzqB). 

If you would like to contribute, feel free to submit a pull request! Please see our [CONTRIBUTING guidelines](../CONTRIBUTING.md). <|MERGE_RESOLUTION|>--- conflicted
+++ resolved
@@ -15,19 +15,7 @@
 
 ## Demos and Tutorials
 
-<<<<<<< HEAD
-We are developing other demos:
-
-- [Github Issue Agent Demo](./demo-github-issue.md): See this demo to run an agent that can query Github Issues using Github's remote MCP Server. 
-  - [Interactive Online Demo](https://red.ht/3WL5Loc): See this demo presented at KubeCon NA 2025 to see the Github Issue example without running it locally. 
-- [Slack Authentication Demo](./demo-slack-research-agent.md): See this demo to deploy an agent and a simple MCP Server tool to talk to the Slack API. 
-- [Generic Agent Demo](./demo-generic-agent.md): See this demo to deploy a generic agent and two MCP Server tools.
-- [File Organizer Agent Demo](./demo-file-organizer-agent.md): See this demo to deploy an agent that can organize files in a cloud storage bucket using a custom MCP Server tool.
-- [Image Agent Demo](./demo-image-agent.md): See this demo to deploy an agent and an MCP Server tool to return randomly generated images of various sizes.
-
-=======
 For a complete list of available demos and tutorials, see the [Demos Documentation](./demos/README.md).
->>>>>>> 45178a72
 ## Core Concepts
 
 Through this incubation project, we have identified several core components: 
