--- conflicted
+++ resolved
@@ -14,12 +14,8 @@
 * **Docker:** Docker Desktop, Rancher Desktop or Podman Machine.
 * **Kind:** A [tool](https://kind.sigs.k8s.io) to run a Kubernetes cluster in docker.
 * **kubectl:** The Kubernetes command-line tool.
-<<<<<<< HEAD
+* **Helm:** A package manager for Kubernetes.
 * **GitHub Token:** Your [GitHub token](https://docs.github.com/en/authentication/keeping-your-account-and-data-secure/managing-your-personal-access-tokens#creating-a-personal-access-token-classic) to allow fetching source and then to push docker image to ghcr.io repository. Make sure to grant: `repo(all), read/write packages`. Make sure to choose the "classic" token instead of the "fine-grained" token.
-=======
-* **Helm:** A package manager for Kubernetes.
-* **GitHub Token:** Your [GitHub token](https://docs.github.com/en/authentication/keeping-your-account-and-data-secure/managing-your-personal-access-tokens#creating-a-personal-access-token-classic) to allow fetching source and then to push docker image to ghcr.io repository. Make sure to grant: `repo(all), read/write packages`.
->>>>>>> 19dac227
 * **OpenAI API Key:** The [OpenAI API Key](https://platform.openai.com/api-keys) for accessing A2A agents. Select `read only`.
 * **[ollama](https://ollama.com/download)** to run LLMs locally.
 
