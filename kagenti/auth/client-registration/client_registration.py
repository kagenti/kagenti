"""
client_registration.py

Registers a Keycloak client and stores its secret in a file.
Idempotent:
- Creates the client if it does not exist.
- If the client already exists, reuses it.
- Always retrieves and stores the client secret.
"""

import os
import jwt
from keycloak import KeycloakAdmin, KeycloakPostError


def get_env_var(name: str) -> str:
    """
    Fetch an environment variable or raise ValueError if missing.
    """
    value = os.environ.get(name)
    if not value:
        raise ValueError(f"Missing required environment variable: {name}")
    return value


def write_client_secret(
    keycloak_admin: KeycloakAdmin,
    internal_client_id: str,
    client_name: str,
    secret_file_path: str = "secret.txt",
) -> None:
    """
    Retrieve the secret for a Keycloak client and write it to a file.
    """
    try:
        # There will be a value field if client authentication is enabled
        # client authentication is enabled if "publicClient" is False
        secret = keycloak_admin.get_client_secrets(internal_client_id)["value"]
        print(f'Successfully retrieved secret for client "{client_name}".')
    except KeycloakPostError as e:
        print(f"Could not retrieve secret for client '{client_name}': {e}")
        return

    try:
        with open(secret_file_path, "w") as f:
            f.write(secret)
        print(f'Secret written to file: "{secret_file_path}"')
    except OSError as ioe:
        print(f"Error writing secret to file: {ioe}")


# TODO: refactor this function so kagenti-client-registration image can use it
def register_client(keycloak_admin: KeycloakAdmin, client_id: str, client_payload):
    """
    Ensure a Keycloak client exists.
    Returns the internal client ID.
    """
    internal_client_id = keycloak_admin.get_client_id(f"{client_id}")
    if internal_client_id:
        print(f'Client "{client_id}" already exists with ID: {internal_client_id}')
        return internal_client_id

    # Create client
    internal_client_id = None
    try:
        internal_client_id = keycloak_admin.create_client(client_payload)

        print(f'Created Keycloak client "{client_id}": {internal_client_id}')
        return internal_client_id
    except KeycloakPostError as e:
        print(f'Could not create client "{client_id}": {e}')
        raise


def get_client_id() -> str:
    """
    Read the SVID JWT from file and extract the client ID from the "sub" claim.
    """
    # Read SVID JWT from file to get client ID
    jwt_file_path = "/opt/jwt_svid.token"
    try:
        with open(jwt_file_path, "r") as file:
            content = file.read()

    except FileNotFoundError:
        print(f"Error: The file {jwt_file_path} was not found.")
    except Exception as e:
        print(f"An error occurred: {e}")

    if content is None or content.strip() == "":
        raise Exception(f"No content read from SVID JWT.")

    decoded = jwt.decode(content, options={"verify_signature": False})
    if "sub" not in decoded:
        raise Exception('SVID JWT does not contain a "sub" claim.')
    return decoded["sub"]


client_id = get_client_id()

# The Keycloak URL is handled differently from the other env vars because unlike the others, it's intended to be optional
try:
    KEYCLOAK_URL = get_env_var("KEYCLOAK_URL")
except:
    print(
        f'Expected environment variable "KEYCLOAK_URL". Skipping client registration of {client_id}.'
    )
    exit()


keycloak_admin = KeycloakAdmin(
    server_url=KEYCLOAK_URL,
    username=get_env_var("KEYCLOAK_ADMIN_USERNAME"),
    password=get_env_var("KEYCLOAK_ADMIN_PASSWORD"),
    realm_name=get_env_var("KEYCLOAK_REALM"),
    user_realm_name="master",
)

client_name = get_env_var("CLIENT_NAME")

<<<<<<< HEAD
internal_client_id = register_client(keycloak_admin, client_name, client_id, namespace)
print(f'Client id: "{internal_client_id}"')
secret_file_path = get_env_var("SECRET_FILE_PATH")
write_secret(
    keycloak_admin,
    internal_client_id,
    client_name,
    secret_file_path=secret_file_path,
)
=======
internal_client_id = register_client(
    keycloak_admin,
    client_id,
    {
        "name": client_name,
        "clientId": client_id,
        "standardFlowEnabled": True,
        "directAccessGrantsEnabled": True,
        "fullScopeAllowed": False,
        "publicClient": False,  # Enable client authentication
    },
)

print(
    f'Writing secret for client ID: "{client_id}", internal client ID: "{internal_client_id}"'
)
write_client_secret(
    keycloak_admin,
    internal_client_id,
    client_name,
    secret_file_path="/shared/secret.txt",
)

print("Client registration complete.")
>>>>>>> 6a82fad2
<|MERGE_RESOLUTION|>--- conflicted
+++ resolved
@@ -118,17 +118,6 @@
 
 client_name = get_env_var("CLIENT_NAME")
 
-<<<<<<< HEAD
-internal_client_id = register_client(keycloak_admin, client_name, client_id, namespace)
-print(f'Client id: "{internal_client_id}"')
-secret_file_path = get_env_var("SECRET_FILE_PATH")
-write_secret(
-    keycloak_admin,
-    internal_client_id,
-    client_name,
-    secret_file_path=secret_file_path,
-)
-=======
 internal_client_id = register_client(
     keycloak_admin,
     client_id,
@@ -145,12 +134,12 @@
 print(
     f'Writing secret for client ID: "{client_id}", internal client ID: "{internal_client_id}"'
 )
+secret_file_path = get_env_var("SECRET_FILE_PATH")  
 write_client_secret(
     keycloak_admin,
     internal_client_id,
     client_name,
-    secret_file_path="/shared/secret.txt",
+    secret_file_path=secret_file_path,
 )
 
-print("Client registration complete.")
->>>>>>> 6a82fad2
+print("Client registration complete.")