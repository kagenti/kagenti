# Assisted by watsonx Code Assistant
# Copyright 2025 IBM Corp.
#
# Licensed under the Apache License, Version 2.0 (the "License");
# you may not use this file except in compliance with the License.
# You may obtain a copy of the License at
#
#     http://www.apache.org/licenses/LICENSE-2.0
#
# Unless required by applicable law or agreed to in writing, software
# distributed under the License is distributed on an "AS IS" BASIS,
# WITHOUT WARRANTIES OR CONDITIONS OF ANY KIND, either express or implied.
# See the License for the specific language governing permissions and
# limitations under the License.

import os
import time
import typer
import requests
import base64
from kubernetes import client, config as kube_config

from .. import config
from ..utils import console, run_command, secret_exists


import time
from keycloak import KeycloakAdmin, KeycloakPostError


class KeycloakSetup:
    def __init__(self, server_url, admin_username, admin_password, realm_name):
        self.server_url = server_url
        self.admin_username = admin_username
        self.admin_password = admin_password
        self.realm_name = realm_name

    def connect(self, timeout=120, interval=5):
        """
        Initializes the KeycloakAdmin client and verifies the connection.

        This method will poll the Keycloak server until a connection and
        authentication are successful, or until the timeout is reached.

        Args:
            timeout (int): The maximum time in seconds to wait for a connection.
            interval (int): The time in seconds to wait between connection attempts.

        Returns:
            bool: True if the connection was successful, False otherwise.
        """
        print("Attempting to connect to Keycloak...")
        start_time = time.monotonic()

        while time.monotonic() - start_time < timeout:
            try:
                # Instantiate the client on each attempt for a clean state
                self.keycloak_admin = KeycloakAdmin(
                    server_url=self.server_url,
                    username=self.admin_username,
                    password=self.admin_password,
                    realm_name="master",
                    user_realm_name="master",
                )

                # This API call triggers the actual authentication.
                # If it succeeds, the server is ready.
                self.keycloak_admin.get_server_info()

                print("✅ Successfully connected and authenticated with Keycloak.")
                return True

            except KeycloakPostError as e:
                elapsed_time = int(time.monotonic() - start_time)
                print(
                    f"⏳ Connection failed ({type(e).__name__}). "
                    f"Retrying in {interval}s... ({elapsed_time}s/{timeout}s elapsed)"
                )
                time.sleep(interval)

        print(f"❌ Failed to connect to Keycloak after {timeout} seconds.")
        self.keycloak_admin = None  # Ensure no unusable client object is stored
        return False

    def create_realm(self):
        try:
            self.keycloak_admin.create_realm(
                payload={"realm": self.realm_name, "enabled": True}, skip_exists=False
            )
            print(f'Created realm "{self.realm_name}"')
        except Exception as e:
            print(f'error creating realm "{self.realm_name}" - {e}')

    def create_user(self, username):
        try:
            self.keycloak_admin.create_user(
                {
                    "username": username,
                    "firstName": username,
                    "lastName": username,
                    "email": f"{username}@test.com",
                    "emailVerified": True,
                    "enabled": True,
                    "credentials": [{"value": "test-password", "type": "password"}],
                }
            )
            print(f'Created user "{username}"')
        except KeycloakPostError:
            print(f'User "{username}" already exists')

    def create_client(self, app_name):
        try:
            client_name = f"spiffe://localtest.me/sa/{app_name}"
            client_id = self.keycloak_admin.create_client(
                {
                    "clientId": client_name,
                    "standardFlowEnabled": True,
                    "directAccessGrantsEnabled": True,
                    "fullScopeAllowed": True,
                    "enabled": True,
                }
            )
            print(f'Created client "{client_name}"')
            return client_id
        except KeycloakPostError:
            print(f'Client "{client_name}" already exists. Retrieving its ID.')
            client_id = self.keycloak_admin.get_client_id(client_id=client_name)
            print(f'Successfully retrieved ID for existing client "{client_name}".')
            return client_id

    def get_client_secret(self, client_id):
        return self.keycloak_admin.get_client_secrets(client_id)["value"]


def setup_keycloak() -> str:
    """Setup keycloak and return client secret"""
    base_url = "http://keycloak.localtest.me:8080"
    admin_username = "admin"
    admin_password = "admin"
    demo_realm_name = "demo"

    setup = KeycloakSetup(base_url, admin_username, admin_password, demo_realm_name)
    setup.connect()
    setup.create_realm()

    test_user_name = "test-user"
    setup.create_user(test_user_name)

    external_agent_client_name = "slack-researcher"
    external_tool_client_name = "slack-tool"
    slack_agent_client_id = setup.create_client(external_agent_client_name)
    slack_tool_client_id = setup.create_client(external_tool_client_name)

    return (setup.get_client_secret(slack_agent_client_id), setup.get_client_secret(slack_tool_client_id))


def install():
    """Installs Keycloak, patches it for proxy headers, and runs initial setup."""
    run_command(
        [
            "kubectl",
            "apply",
            "-f",
            str(config.RESOURCES_DIR / "keycloak-namespace.yaml"),
        ],
        "Creating Keycloak namespace",
    )
    run_command(
        [
            "kubectl",
            "apply",
            "-n",
            "keycloak",
            "-f",
            str(config.RESOURCES_DIR / "keycloak.yaml"),
        ],
        "Deploying Keycloak with Postgres DB",
    )
    run_command(
        ["kubectl", "rollout", "status", "-n", "keycloak", "statefulset/postgres"],
        "Waiting for Postgres rollout",
    )
    run_command(
        ["kubectl", "rollout", "status", "-n", "keycloak", "statefulset/keycloak"],
        "Waiting for Keycloak rollout",
    )
    run_command(
        ["kubectl", "apply", "-f", str(config.RESOURCES_DIR / "keycloak-route.yaml")],
        "Applying Keycloak route",
    )
    run_command(
        [
            "kubectl",
            "label",
            "ns",
            "keycloak",
            "shared-gateway-access=true",
            "--overwrite",
        ],
        "Sharing gateway access for Keycloak",
    )
    run_command(
        [
            "kubectl",
            "label",
            "namespace",
            "keycloak",
            "istio.io/dataplane-mode=ambient",
            "--overwrite",
        ],
        "Adding Keycloak to Istio ambient mesh",
    )

    # Setup Keycloak demo realm, user, and agent client
    (slack_agent_client_secret, slack_tool_client_secret) = setup_keycloak()

    # Distribute client secret to agent namespaces
    namespaces_str = os.getenv("AGENT_NAMESPACES", "")
    if not namespaces_str:
        return

    agent_namespaces = [ns.strip() for ns in namespaces_str.split(",") if ns.strip()]
    try:
        kube_config.load_kube_config()
        v1_api = client.CoreV1Api()
    except Exception as e:
        console.log(
            f"[bold red]✗ Could not connect to Kubernetes to create secrets: {e}[/bold red]"
        )
        raise typer.Exit(1)

    for ns in agent_namespaces:
        if not secret_exists(v1_api, "slack-agent-client-secret", ns):
            run_command(
                [
                    "kubectl",
                    "create",
                    "secret",
                    "generic",
                    "slack-agent-client-secret",
                    f"--from-literal=client-secret={slack_agent_client_secret}",
                    "-n",
                    ns,
                ],
                f"Creating 'slack-agent-client-secret' in '{ns}'",
            )
        if not secret_exists(v1_api, "slack-tool-client-secret", ns):
            run_command(
                [
                    "kubectl",
                    "create",
                    "secret",
                    "generic",
                    "slack-tool-client-secret",
                    f"--from-literal=client-secret={slack_tool_client_secret}",
                    "-n",
                    ns,
                ],
<<<<<<< HEAD
                f"Creating 'keycloak-client-secret' in '{ns}'",
            )
        else:
            # The secret value MUST be base64 encoded for the patch data.
            encoded_secret = base64.b64encode(client_secret.encode("utf-8")).decode("utf-8")
            patch_string = f'{{"data":{{"client-secret":"{encoded_secret}"}}}}'
            run_command(
                [
                    "kubectl",
                    "patch",
                    "secret",
                    "keycloak-client-secret",
                    "--type=merge",
                    "-p",
                    patch_string,
                    "-n",
                    ns,
                ],
                f"🔄 Patching 'keycloak-client-secret' in namespace '{ns}'",
            )    
=======
                f"Creating 'slack-tool-client-secret' in '{ns}'",
            )
>>>>>>> 5242c39d
<|MERGE_RESOLUTION|>--- conflicted
+++ resolved
@@ -256,8 +256,7 @@
                     "-n",
                     ns,
                 ],
-<<<<<<< HEAD
-                f"Creating 'keycloak-client-secret' in '{ns}'",
+                f"Creating 'slack-tool-client-secret' in '{ns}'",
             )
         else:
             # The secret value MUST be base64 encoded for the patch data.
@@ -276,8 +275,4 @@
                     ns,
                 ],
                 f"🔄 Patching 'keycloak-client-secret' in namespace '{ns}'",
-            )    
-=======
-                f"Creating 'slack-tool-client-secret' in '{ns}'",
-            )
->>>>>>> 5242c39d
+            )    